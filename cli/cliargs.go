--- conflicted
+++ resolved
@@ -43,8 +43,7 @@
 	SchedulerRun bool // Run dispatcher in foreground
 
 	SchedulerDB string // Path to BoltDB file for persisted schedules
-<<<<<<< HEAD
-	
+
 	// Version flag
 	ShowVersion bool // Show version information and exit
 
@@ -52,13 +51,6 @@
 	Resume      bool   // Resume from last saved offset
 	ResetOffset bool   // Clear offset file and start from beginning
 	OffsetFile  string // Custom path to offset file
-=======
-
-	// Offset tracking for resumable delivery
-	Resume      bool   // Resume from last saved offset
-	ResetOffset bool   // Clear offset and start fresh
-	OffsetFile  string // Path to offset tracking file
->>>>>>> 9281ec19
 }
 
 // ParseFlags reads command-line flags using spf13/pflag and returns a filled CLIArgs struct.
@@ -107,10 +99,6 @@
 	pflag.BoolVar(&args.ResetOffset, "reset-offset", false, "Clear offset file and start from beginning")
 	pflag.StringVar(&args.OffsetFile, "offset-file", "", "Custom path to offset file (default: .mailgrid.offset)")
 
-	// Offset tracking flags
-	pflag.BoolVar(&args.Resume, "resume", false, "Resume sending from last saved offset")
-	pflag.BoolVar(&args.ResetOffset, "reset-offset", false, "Clear saved offset and start from beginning")
-	pflag.StringVar(&args.OffsetFile, "offset-file", ".mailgrid.offset", "Path to offset tracking file")
 
 	pflag.Parse()
 
